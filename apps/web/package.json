--- conflicted
+++ resolved
@@ -12,18 +12,6 @@
   },
   "dependencies": {
     "clsx": "^2.1.1",
-<<<<<<< HEAD
-    "firebase": "12.4.0",
-    "next": "15.5.4",
-    "react": "19.2.0",
-    "react-dom": "19.2.0",
-    "zod": "4.1.12"
-  },
-  "devDependencies": {
-    "@types/node": "24.7.1",
-    "@types/react": "19.2.2",
-    "typescript": "5.9.3"
-=======
     "firebase": "10.13.1",
     "lucide-react": "^0.545.0",
     "next": "14.2.32",
@@ -36,6 +24,5 @@
     "@types/node": "20.11.30",
     "@types/react": "18.2.64",
     "typescript": "5.5.4"
->>>>>>> 40ec4df1
   }
 }