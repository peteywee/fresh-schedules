{
  "name": "@apps/web",
  "private": true,
  "version": "0.1.0",
  "scripts": {
    "dev": "next dev -p 3000",
    "build": "next build",
    "typecheck": "tsc -p tsconfig.json --noEmit",
    "lint": "next lint",
    "start": "next start -p 3000",
    "test:e2e": "playwright test",
    "test:e2e:ui": "playwright test --ui",
    "test:e2e:headed": "PLAYWRIGHT_HEADLESS=0 playwright test --workers=1"
  },
  "dependencies": {
    "clsx": "^2.1.1",
<<<<<<< HEAD
    "date-fns": "^3.6.0",
=======
>>>>>>> 93542e86
    "firebase": "12.4.0",
    "lucide-react": "^0.545.0",
    "next": "15.5.5",
    "react": "19.2.0",
    "react-dom": "19.2.0",
    "zod": "4.1.12"
  },
  "devDependencies": {
    "@playwright/test": "^1.51.1",
    "@types/node": "24.7.1",
    "@types/react": "19.2.2",
    "@types/react-dom": "19.2.2",
    "eslint-config-next": "^14.2.32",
    "typescript": "5.9.3"
  }
}<|MERGE_RESOLUTION|>--- conflicted
+++ resolved
@@ -14,10 +14,6 @@
   },
   "dependencies": {
     "clsx": "^2.1.1",
-<<<<<<< HEAD
-    "date-fns": "^3.6.0",
-=======
->>>>>>> 93542e86
     "firebase": "12.4.0",
     "lucide-react": "^0.545.0",
     "next": "15.5.5",
