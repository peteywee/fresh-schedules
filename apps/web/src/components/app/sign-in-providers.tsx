"use client";

import { useState, type FormEvent } from 'react';

import { Button } from '@/components/ui/button';
import { Card } from '@/components/ui/card';

export type SignInProvidersProps = {
  status: 'idle' | 'sending';
  onEmailSubmit: (email: string) => Promise<void>;
};

import { z } from "zod";

const emailSchema = z.string().email();

export function SignInProviders({ status, onEmailSubmit }: SignInProvidersProps) {
  const [emailInput, setEmailInput] = useState('');
  const [error, setError] = useState<string | null>(null);

  async function handleSubmit(event: FormEvent<HTMLFormElement>) {
    event.preventDefault();
    if (!emailSchema.safeParse(emailInput).success) {
      setError('Enter a valid work email.');
      return;
    }
    setError(null);
    await onEmailSubmit(emailInput.trim());
  }

<<<<<<< HEAD
  // TODO: This component had malformed JSX that was fixed as part of the dependency update.
  // This should be addressed in a separate commit.
  return (
    <div className="fs-grid" style={{ gap: '1rem' }}>
=======
  return (
    <div className="space-y-4">
>>>>>>> 40ec4df1
      <Card title="Continue with Google" description="Single tap sign-in for Google Workspace teams.">
        {/* TODO: Implement Google OAuth flow here */}
        <Button
          variant="primary"
          type="button"
          onClick={() => {
            // Placeholder for Google OAuth sign-in
            // Implement Google sign-in logic here
          }}
        >
          Continue with Google
        </Button>
      </Card>

      <Card title="Email link" description="Receive a one-time link so you never manage passwords.">
        <form onSubmit={handleSubmit} className="fs-grid" style={{ gap: '0.75rem' }}>
          <label style={{ display: 'grid', gap: '0.35rem' }}>
            <span style={{ fontSize: '0.85rem', fontWeight: 500 }}>Work email</span>
            <input
              type="email"
              value={emailInput}
              onChange={(event) => setEmailInput(event.target.value)}
              placeholder="manager@fresh.co"
              required
              style={{
                borderRadius: '12px',
                border: '1px solid rgba(148,163,184,0.4)',
                padding: '0.65rem 0.85rem',
                background: 'rgba(15,23,42,0.65)',
                color: '#f8fafc',
              }}
            />
          </label>
          {error && <span style={{ color: '#f97316', fontSize: '0.8rem' }}>{error}</span>}
          <Button type="submit" disabled={status === 'sending'}>
            {status === 'sending' ? 'Sending link…' : 'Send sign-in link'}
          </Button>
        </form>
      </Card>
    </div>
  );
}<|MERGE_RESOLUTION|>--- conflicted
+++ resolved
@@ -28,15 +28,8 @@
     await onEmailSubmit(emailInput.trim());
   }
 
-<<<<<<< HEAD
-  // TODO: This component had malformed JSX that was fixed as part of the dependency update.
-  // This should be addressed in a separate commit.
-  return (
-    <div className="fs-grid" style={{ gap: '1rem' }}>
-=======
   return (
     <div className="space-y-4">
->>>>>>> 40ec4df1
       <Card title="Continue with Google" description="Single tap sign-in for Google Workspace teams.">
         {/* TODO: Implement Google OAuth flow here */}
         <Button
