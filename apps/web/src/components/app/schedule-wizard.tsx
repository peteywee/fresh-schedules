--- conflicted
+++ resolved
@@ -47,19 +47,11 @@
     if (shift.id.includes('new')) {
       const newShift: ShiftAssignment = {
         ...shift,
-<<<<<<< HEAD
-        id: `${shift.day}-${crypto.randomUUID()}`,
-        role: DEFAULT_ROLE,
-        start: DEFAULT_START,
-        end: DEFAULT_END,
-        assignee: DEFAULT_ASSIGNEE,
-=======
         id: `${shift.day}-${Date.now()}`,
         role: 'New Role',
         start: '09:00',
         end: '17:00',
         assignee: 'Unassigned',
->>>>>>> 9413247e
       };
       setSchedule({ ...schedule, shifts: [...schedule.shifts, newShift] });
     } else {
