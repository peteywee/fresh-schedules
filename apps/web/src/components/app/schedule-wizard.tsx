--- conflicted
+++ resolved
@@ -4,20 +4,12 @@
 import { Calendar, Users, CheckCircle, ArrowLeft, ArrowRight } from "lucide-react";
 import { Button } from "@/components/ui/button";
 import { useScheduleState } from "@/hooks/useScheduleState";
-<<<<<<< HEAD
-import type { WeeklySchedule, ShiftAssignment } from "./schedule-calendar";
-import { SelectWeekStep } from "./wizard-steps/select-week-step";
-import { AddShiftsStep } from "./wizard-steps/add-shifts-step";
-import { AssignRolesStep } from "./wizard-steps/assign-roles-step";
-import { ReviewStep } from "./wizard-steps/review-step";
-=======
 
 // Lazy load step components for better performance
 // Consistent placeholder pattern for all missing lazy-loaded components
 function PlaceholderComponent({ message }: { message: string }) {
   return <div>{message}</div>;
 }
->>>>>>> 93542e86
 
 
 type WizardStep = "select-week" | "add-shifts" | "assign-roles" | "review";
@@ -119,15 +111,11 @@
       case "select-week":
         return (
           <Suspense fallback={<div>Loading...</div>}>
-<<<<<<< HEAD
-            <SelectWeekStep {...stepProps} />
-=======
             <SelectWeekStep
               schedule={schedule}
               onShiftEdit={handleShiftEdit}
               onWeekChange={(weekOf: string) => dispatch({ type: 'UPDATE_SCHEDULE', payload: { weekOf } })}
             />
->>>>>>> 93542e86
           </Suspense>
         );
 
@@ -196,31 +184,19 @@
         <Button
           onClick={prevStep}
           disabled={currentStepIndex === 0}
-<<<<<<< HEAD
-        >
-          <ArrowLeft className="mr-2 h-4 w-4" />
-          Back
-=======
           aria-disabled={currentStepIndex === 0}
         >
           <ArrowLeft size={16} />
           <span>Back</span>
->>>>>>> 93542e86
         </Button>
 
         <Button
           onClick={nextStep}
           disabled={currentStepIndex === steps.length - 1}
-<<<<<<< HEAD
-        >
-          Next
-          <ArrowRight className="ml-2 h-4 w-4" />
-=======
           aria-disabled={currentStepIndex === steps.length - 1}
         >
           <span>Next</span>
           <ArrowRight size={16} />
->>>>>>> 93542e86
         </Button>
       </footer>
     </div>
