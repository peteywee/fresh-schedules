/**
 * This file contains Firestore security rules; to avoid the JavaScript/TypeScript compiler trying to parse Firestore-specific keywords
 * (like `service` and `match`) when this file is included in a JS build, export the rules as a template string.
 *
 * Note: Keep this file as-is for local editing, but use your deployment process to feed the raw string into the Firebase CLI or CI job.
 */

module.exports = `
/**
 * @fileoverview Firestore Security Rules for Fresh Schedules.
 *
 * Core Philosophy: This ruleset enforces a strict ownership model for user data and a role-based model for corporations and organizations.  Administrative access is granted through a dedicated \`/roles_admin/{userId}\` collection.  All write operations require authentication, and access is controlled based on user roles and explicit relationships defined in the data.
 *
 * Data Structure:
 * - /corporations/{corporationId}: Stores corporation data, with 'adminId' indicating the administrator.
 * - /organizations/{organizationId}: Stores organization data, linked to a corporation or standalone, with 'managerId' indicating the manager.
 * - /users/{userId}: Stores user data.
 * - /invites/{inviteId}: Stores invite data for onboarding.
 * - /organizations/{organizationId}/schedules/{scheduleId}: Stores schedules for an organization.
 * - /organizations/{organizationId}/schedules/{scheduleId}/shifts/{shiftId}: Stores shifts for a schedule.
 * - /organizations/{organizationId}/messages/{messageId}: Stores messages within an organization.
 * - /roles_admin/{userId}: Stores UIDs of admin users.
 *
 * Key Security Decisions:
 * - User listing is disabled.
 * - Strict ownership is enforced for user documents and subcollections.
 * - Administrative privileges are granted via the \`/roles_admin/{userId}\` collection.
 * - Invites are used for onboarding, and a Cloud Function is recommended to validate invites during user registration.
 *
 * Denormalization for Authorization:
 * - The \`schedules\` collection under an organization includes a denormalized \`members\` field. This avoids \`get()\` calls in security rules.
 *
 * Structural Segregation:
 * - Private user data is stored under \`/users/{userId}\`, while organization and corporation data are stored in top-level collections.
 */
rules_version = '2';
service cloud.firestore {
  match /databases/{database}/documents {

    // Helper Functions
    function isSignedIn() {
      return request.auth != null;
    }

    function isOwner(userId) {
      return request.auth.uid == userId;
    }

    function isAdmin() {
      return exists(/databases/$(database)/documents/roles_admin/$(request.auth.uid));
    }

    function isExistingOwner(userId) {
        return isOwner(userId) && resource != null;
    }

    function isOrgMember(orgId) {
      return isSignedIn() && exists(/databases/$(database)/documents/orgs/$(orgId)/members/$(request.auth.uid));
    }

    function getRole(orgId) {
      return get(/databases/$(database)/documents/orgs/$(orgId)/members/$(request.auth.uid)).data.role;
    }

    function hasOrgRole(orgId, roles) {
      return isOrgMember(orgId) && getRole(orgId) in roles;
    }

    /**
     * @description Rule for managing admin roles. Only admins can create admin roles.
     * @path /roles_admin/{userId}
     * @allow (create) - An admin user can create an admin role document for any user.
     *   Request: auth.uid = 'admin_user_id'
     *            resource.data.uid = 'new_admin_user_id'
     * @deny (create) - A non-admin user attempts to create an admin role document.
     *   Request: auth.uid = 'regular_user_id'
     *            resource.data.uid = 'new_admin_user_id'
     * @principle Enforces role-based access control for administrative privileges.
     */
    match /roles_admin/{userId} {
      allow get: if isAdmin();
      allow list: if false;

      // Only existing admins can grant admin, and they cannot grant it to themselves.
      // Ensure the document path aligns with the intended target UID.
      allow create: if isAdmin()
                    && userId == request.resource.data.uid
                    && request.resource.data.uid != request.auth.uid;

      allow update: if false;
      allow delete: if isAdmin();
    }

    /**
     * @description Rule for managing corporation data. Only authenticated users can create corporations,
     *              and only the admin can update or delete.
     * @path /corporations/{corporationId}
     * @allow (create) - An authenticated user can create a new corporation.
     *   Request: auth.uid = 'user_abc'
     *            resource.data.adminId = 'user_abc'
     * @allow (get, list) - Any authenticated user can retrieve corporation data.
     *   Request: auth.uid = 'user_xyz'
     * @deny (update) - A non-admin user attempts to update a corporation.
     *   Request: auth.uid = 'user_xyz'
     *            resource.data.name = 'Updated Corporation Name'
     * @principle Enforces ownership for corporation management.
     */
    match /corporations/{corporationId} {
      allow get, list: if true;

      allow create: if isSignedIn() && request.resource.data.adminId == request.auth.uid;
      allow update: if isSignedIn() && resource.data.adminId == request.auth.uid && resource != null;
      allow delete: if isSignedIn() && resource.data.adminId == request.auth.uid && resource != null;
    }

    match /orgs/{orgId} {
      allow create: if isSignedIn();
      allow read: if isOrgMember(orgId);
      allow update, delete: if hasOrgRole(orgId, ['owner']);

      match /members/{uid} {
        allow read: if isOrgMember(orgId);
        // Only org owner/admin can create or write member docs
        allow create, write: if hasOrgRole(orgId, ['owner', 'admin']);
      }

      match /shifts/{shiftId} {
      allow read: if isOrgMember(orgId);
      allow create, delete: if hasOrgRole(orgId, ['owner', 'admin', 'manager']);
      allow update: if hasOrgRole(orgId, ['owner', 'admin', 'manager']) ||
                    (request.resource.data.assignedUid == request.auth.uid && resource.data.assignedUid == null);
      }

      match /shiftTemplates/{templateId} {
      allow read: if isOrgMember(orgId);
      allow create, update, delete: if hasOrgRole(orgId, ['owner', 'admin', 'manager']);
      }

      match /weeks/{weekKey} {
      allow read: if isOrgMember(orgId);
      allow create, update: if hasOrgRole(orgId, ['owner', 'admin', 'manager']);
      }

      match /settings/defaults {
      allow read: if isOrgMember(orgId);
      allow write: if hasOrgRole(orgId, ['owner', 'admin', 'manager']);
      }

      match /alerts/{alertId} {
      allow read: if isOrgMember(orgId);
      allow create, update: if hasOrgRole(orgId, ['owner', 'admin', 'manager']);
      allow delete: if false;
      }

      match /timesheets/{tsId} {
      allow read: if isOrgMember(orgId);
      allow create: if isSignedIn() && request.resource.data.uid == request.auth.uid;
      allow update: if (hasOrgRole(orgId, ['owner', 'admin', 'manager'])) ||
                      (request.resource.data.uid == request.auth.uid && resource.data.approved != true);
      allow delete: if false;
      }

      match /attendance_records/{recordId} {
      allow create: if isSignedIn() && request.resource.data.uid == request.auth.uid;
      allow read: if isOrgMember(orgId);
      allow update, delete: if false;
      }

      match /attendance_ledger/{ledgerId} {
      allow read, write: if false;
      }
    }

    /**
     * @description Rule for managing user data. Users can only access their own data.
     * @path /users/{userId}
     * @allow (create) - A user can create their own user document.
     *   Request: auth.uid = 'user_abc'
     *            resource.data.id = 'user_abc'
     * @allow (get) - A user can retrieve their own user document.
     *   Request: auth.uid = 'user_abc'
     * @deny (update) - A user attempts to update another user's document.
     *   Request: auth.uid = 'user_xyz'
     *            resource.data.firstName = 'Updated Name'
     * @principle Enforces strict user-ownership for accessing user data.
     */
    match /users/{userId} {
      allow get: if isOwner(userId);
      allow list: if false;

      allow create: if isOwner(userId) && request.resource.data.id == request.auth.uid;
      allow update: if isExistingOwner(userId) && (request.resource.data.id == resource.data.id);
      allow delete: if isExistingOwner(userId);
    }

    /**
     * @description Rule for managing invite data. No write access granted.
     * @path /invites/{inviteId}
     * @allow (get) - Any authenticated user can read invite data.
     *   Request: auth.uid = 'user_abc'
     * @deny (create) - No one can create invites through direct Firestore writes.
     *   Request: auth.uid = 'user_xyz'
     *            resource.data.token = 'some_token'
     * @principle Read-only access to invite data. Invite creation should be handled server-side.
     */
    match /invites/{inviteId} {
      allow get, list: if true;

      allow create: if false;
      allow update: if false;
      allow delete: if false;
    }

<<<<<<< HEAD
    /**
     * @description Rule for managing schedule data within an organization.  Schedule management is restricted to authenticated users.
     * @path /organizations/{organizationId}/schedules/{scheduleId}
     * @allow (create) - An authenticated user can create a schedule.
     *   Request: auth.uid = 'user_abc'
     *            resource.data.organizationId = 'org123'
     * @allow (get, list) - Any authenticated user can retrieve schedule data.
     *   Request: auth.uid = 'user_xyz'
     * @deny (update) - A non-admin user attempts to update a schedule.
     */
    match /organizations/{organizationId}/schedules/{scheduleId} {
      // Only authenticated users can read schedules
      allow get, list: if isSignedIn();

      allow create: if isSignedIn() && request.resource.data.organizationId == organizationId;

      // Validate against existing resource data, not client-provided request data
      allow update: if isSignedIn() && resource != null && resource.data.organizationId == organizationId;
      allow delete: if isSignedIn() && resource != null && resource.data.organizationId == organizationId;
=======
    match /parents/{parentId}/events/{eventId} {
      allow read: if isSignedIn();
      allow write: if false;
>>>>>>> cec2de13
    }
    match /events/{eventId}/booths/{boothId} {
      allow read: if isSignedIn();
      allow write: if false;
    }

<<<<<<< HEAD
    /**
     * @description Rule for managing messages within an organization. Message management is restricted to authenticated users.
     * @path /organizations/{organizationId}/messages/{messageId}
     * @allow (create) - An authenticated user can create a message.
     *   Request: auth.uid = 'user_abc'
     *            resource.data.organizationId = 'org123'
     * @allow (get, list) - Any authenticated user can retrieve message data.
     *   Request: auth.uid = 'user_xyz'
     * @deny (update) - A non-admin user attempts to update a message.
     */
    match /organizations/{organizationId}/messages/{messageId} {
      // Only authenticated users can read messages
      allow get, list: if isSignedIn();

      allow create: if isSignedIn()
                    && request.resource.data.senderId == request.auth.uid
                    && request.resource.data.organizationId == organizationId;

      // Validate against stored data instead of client input
      allow update: if isSignedIn() && resource != null && resource.data.organizationId == organizationId;
      allow delete: if isSignedIn() && resource != null && resource.data.organizationId == organizationId;
=======
    match /parents/{parentId}/invoices/{invoiceId} {
        allow read, write: if false;
    }
    match /parents/{parentId}/payments/{paymentId} {
        allow read, write: if false;
>>>>>>> cec2de13
    }
  }
}
`;<|MERGE_RESOLUTION|>--- conflicted
+++ resolved
@@ -211,66 +211,20 @@
       allow delete: if false;
     }
 
-<<<<<<< HEAD
-    /**
-     * @description Rule for managing schedule data within an organization.  Schedule management is restricted to authenticated users.
-     * @path /organizations/{organizationId}/schedules/{scheduleId}
-     * @allow (create) - An authenticated user can create a schedule.
-     *   Request: auth.uid = 'user_abc'
-     *            resource.data.organizationId = 'org123'
-     * @allow (get, list) - Any authenticated user can retrieve schedule data.
-     *   Request: auth.uid = 'user_xyz'
-     * @deny (update) - A non-admin user attempts to update a schedule.
-     */
-    match /organizations/{organizationId}/schedules/{scheduleId} {
-      // Only authenticated users can read schedules
-      allow get, list: if isSignedIn();
-
-      allow create: if isSignedIn() && request.resource.data.organizationId == organizationId;
-
-      // Validate against existing resource data, not client-provided request data
-      allow update: if isSignedIn() && resource != null && resource.data.organizationId == organizationId;
-      allow delete: if isSignedIn() && resource != null && resource.data.organizationId == organizationId;
-=======
     match /parents/{parentId}/events/{eventId} {
       allow read: if isSignedIn();
       allow write: if false;
->>>>>>> cec2de13
     }
     match /events/{eventId}/booths/{boothId} {
       allow read: if isSignedIn();
       allow write: if false;
     }
 
-<<<<<<< HEAD
-    /**
-     * @description Rule for managing messages within an organization. Message management is restricted to authenticated users.
-     * @path /organizations/{organizationId}/messages/{messageId}
-     * @allow (create) - An authenticated user can create a message.
-     *   Request: auth.uid = 'user_abc'
-     *            resource.data.organizationId = 'org123'
-     * @allow (get, list) - Any authenticated user can retrieve message data.
-     *   Request: auth.uid = 'user_xyz'
-     * @deny (update) - A non-admin user attempts to update a message.
-     */
-    match /organizations/{organizationId}/messages/{messageId} {
-      // Only authenticated users can read messages
-      allow get, list: if isSignedIn();
-
-      allow create: if isSignedIn()
-                    && request.resource.data.senderId == request.auth.uid
-                    && request.resource.data.organizationId == organizationId;
-
-      // Validate against stored data instead of client input
-      allow update: if isSignedIn() && resource != null && resource.data.organizationId == organizationId;
-      allow delete: if isSignedIn() && resource != null && resource.data.organizationId == organizationId;
-=======
     match /parents/{parentId}/invoices/{invoiceId} {
         allow read, write: if false;
     }
     match /parents/{parentId}/payments/{paymentId} {
         allow read, write: if false;
->>>>>>> cec2de13
     }
   }
 }
