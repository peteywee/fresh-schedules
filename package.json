{
  "name": "fresh-schedules",
  "private": true,
  "packageManager": "pnpm@9.0.0",
  "scripts": {
    "dev:web": "pnpm --filter @apps/web dev",
    "dev:api": "pnpm --filter @services/api dev",
    "build": "pnpm -r build",
    "typecheck": "pnpm -r typecheck",
    "lint": "pnpm -r lint",
    "test": "pnpm -r test"
  },
  "devDependencies": {
    "@types/node": "24.7.1",
    "@types/react": "19.2.2",
    "@types/react-dom": "^19.2.1",
    "typescript": "5.9.3"
  },
  "version": "0.1.1",
  "dependencies": {
<<<<<<< HEAD
    "firebase": "^12.3.0",
    "next": "^15.5.6",
=======
    "firebase": "^12.4.0",
    "next": "^15.5.5",
>>>>>>> 1a700e51
    "react": "^19.2.0",
    "react-dom": "^19.2.0"
  }
}<|MERGE_RESOLUTION|>--- conflicted
+++ resolved
@@ -18,13 +18,8 @@
   },
   "version": "0.1.1",
   "dependencies": {
-<<<<<<< HEAD
-    "firebase": "^12.3.0",
-    "next": "^15.5.6",
-=======
     "firebase": "^12.4.0",
     "next": "^15.5.5",
->>>>>>> 1a700e51
     "react": "^19.2.0",
     "react-dom": "^19.2.0"
   }
