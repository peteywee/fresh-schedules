--- conflicted
+++ resolved
@@ -234,7 +234,6 @@
     cpu: [x64]
     os: [win32]
 
-<<<<<<< HEAD
   '@firebase/ai@2.3.0':
     resolution: {integrity: sha512-rVZgf4FszXPSFVIeWLE8ruLU2JDmPXw4XgghcC0x/lK9veGJIyu+DvyumjreVhW/RwD3E5cNPWxQunzylhf/6w==}
     engines: {node: '>=20.0.0'}
@@ -456,10 +455,6 @@
 
   '@next/env@14.2.5':
     resolution: {integrity: sha512-/zZGkrTOsraVfYjGP8uM0p6r0BDT6xWpkjdVbcz66PJVSpwXX3yNiRycxAuDfBKGWBrZBXRuK/YVlkNgxHGwmA==}
-=======
-  '@next/env@14.2.32':
-    resolution: {integrity: sha512-n9mQdigI6iZ/DF6pCTwMKeWgF2e8lg7qgt5M7HXMLtyhZYMnf/u905M18sSpPmHL9MKp9JHo56C6jrD2EvWxng==}
->>>>>>> 7f77f4da
 
   '@next/swc-darwin-arm64@14.2.32':
     resolution: {integrity: sha512-osHXveM70zC+ilfuFa/2W6a1XQxJTvEhzEycnjUaVE8kpUS09lDpiDDX2YLdyFCzoUbvbo5r0X1Kp4MllIOShw==}
@@ -1254,7 +1249,6 @@
   '@esbuild/win32-x64@0.21.5':
     optional: true
 
-<<<<<<< HEAD
   '@firebase/ai@2.3.0(@firebase/app-types@0.9.3)(@firebase/app@0.14.3)':
     dependencies:
       '@firebase/app': 0.14.3
@@ -1586,9 +1580,6 @@
       yargs: 17.7.2
 
   '@next/env@14.2.5': {}
-=======
-  '@next/env@14.2.32': {}
->>>>>>> 7f77f4da
 
   '@next/swc-darwin-arm64@14.2.32':
     optional: true
