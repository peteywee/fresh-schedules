--- conflicted
+++ resolved
@@ -97,11 +97,7 @@
     // Check cache first
     const cacheKey = `org_${orgId}`;
     const cached = shiftsCache.get(cacheKey) as OrgShiftsCache | undefined;
-<<<<<<< HEAD
-    if (cached && Date.now() - cached.cachedAt < CACHE_TTL) {
-=======
     if (cached && (Date.now() - cached.cachedAt) < CACHE_TTL) {
->>>>>>> 5debaf98
       return res.json({ ok: true, shifts: cached.shifts, cached: true });
     }
 
@@ -113,14 +109,11 @@
         .collection('shifts')
         .get();
 
-<<<<<<< HEAD
-=======
       type Shift = z.infer<typeof createShiftInput> & {
         id: string;
         createdAt: string;
         createdByRole: string;
       };
->>>>>>> 5debaf98
       const shifts = snapshot.docs.map(doc => doc.data() as Shift);
       shiftsCache.set(cacheKey, { shifts, cachedAt: Date.now() });
 
