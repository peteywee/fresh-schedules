import { Router } from 'express';
import { z } from 'zod';
import { createShiftInput } from '@packages/types';

import { getFirestore } from '../firebase';

// Simple in-memory cache for shifts (for demo purposes)
interface CachedShift {
  id: string;
  createdAt: string;
  createdByRole: string;
  orgId: string;
  [key: string]: any;
  cachedAt?: number;
}

interface OrgShiftsCache {
  shifts: CachedShift[];
  cachedAt: number;
}

const shiftsCache = new Map<string, CachedShift | OrgShiftsCache>();
// Allow cache TTL to be configured via environment variable, defaulting to 5 minutes
const CACHE_TTL = process.env.SHIFTS_CACHE_TTL_MS
  ? parseInt(process.env.SHIFTS_CACHE_TTL_MS, 10)
  : 5 * 60 * 1000; // 5 minutes

const RoleHeader = z.enum(['admin', 'manager', 'staff']);

type Shift = z.infer<typeof createShiftInput> & {
  id: string;
  createdAt: string;
  createdByRole: string;
};

export function createShiftRouter() {
  const router = Router();

  router.post('/', async (req, res) => {
    const role = RoleHeader.safeParse(req.header('x-role'));
    if (!role.success || (role.data !== 'admin' && role.data !== 'manager')) {
      return res.status(403).json({ ok: false, error: 'forbidden' });
    }

    const parsed = createShiftInput.safeParse(req.body);
    if (!parsed.success) {
      return res.status(400).json({ ok: false, error: parsed.error.flatten() });
    }

    const id = `sh_${Date.now()}`;
    const payload = {
      ...parsed.data,
      id,
      createdAt: new Date().toISOString(),
      createdByRole: role.data,
    };

    // Cache the shift for faster retrieval
    shiftsCache.set(id, { ...payload, cachedAt: Date.now() });
    // Also keep an org-level cache so GET /?orgId=... can return seeded results
    try {
      const orgKey = `shifts:org:${parsed.data.orgId}`;
      const existing = shiftsCache.get(orgKey) || { shifts: [], cachedAt: 0 };
      existing.shifts = existing.shifts || [];
      existing.shifts.push(payload);
      shiftsCache.set(orgKey, { shifts: existing.shifts, cachedAt: Date.now() });
    } catch (err) {
      console.error('Error updating org-level shift cache:', err);
    }

    try {
      const db = await getFirestore();
      await db
        .collection('organizations')
        .doc(parsed.data.orgId)
        .collection('shifts')
        .doc(id)
        .set(payload);

      return res.status(201).json({ ok: true, id, persisted: true });
    } catch (error) {
      console.warn('PLACEHOLDER: Firestore persistence skipped', error);
      return res.status(202).json({ ok: true, id, persisted: false, reason: 'firestore_not_configured' });
    }
  });

  // Add GET route for retrieving shifts with caching
  router.get('/', async (req, res) => {
    const { orgId } = req.query;
    if (!orgId || typeof orgId !== 'string') {
      return res.status(400).json({ ok: false, error: 'orgId required' });
    }
    // Build a cache key for org-level shifts
    const cacheKey = `shifts:org:${orgId}`;
    const cached = shiftsCache.get(cacheKey) as OrgShiftsCache | undefined;

<<<<<<< HEAD
    // If we have a fresh cache entry, return it
=======
    // Check cache first
    const cacheKey = `org_${orgId}`;
    const cached = shiftsCache.get(cacheKey) as OrgShiftsCache | undefined;
>>>>>>> c3fd9033
    if (cached && Date.now() - cached.cachedAt < CACHE_TTL) {
      return res.json({ ok: true, shifts: cached.shifts, cached: true });
    }

    try {
      const db = await getFirestore();
      const snapshot = await db
        .collection('organizations')
        .doc(orgId)
        .collection('shifts')
        .get();

<<<<<<< HEAD
      type Shift = z.infer<typeof createShiftInput> & {
        id: string;
        createdAt: string;
        createdByRole: string;
      };

      const shifts: Shift[] = snapshot.docs.map((doc: any) => doc.data() as Shift);
=======
      const shifts = snapshot.docs.map(doc => doc.data() as Shift);
>>>>>>> c3fd9033
      shiftsCache.set(cacheKey, { shifts, cachedAt: Date.now() });

      return res.json({ ok: true, shifts, cached: false });
    } catch (error) {
      console.warn('Firestore query failed, using cache if available', error);
      if (cached) {
        return res.json({ ok: true, shifts: cached.shifts, cached: true, fallback: true });
      }
      return res.status(500).json({ ok: false, error: 'Failed to retrieve shifts' });
    }
  });

  return router;
}<|MERGE_RESOLUTION|>--- conflicted
+++ resolved
@@ -94,13 +94,9 @@
     const cacheKey = `shifts:org:${orgId}`;
     const cached = shiftsCache.get(cacheKey) as OrgShiftsCache | undefined;
 
-<<<<<<< HEAD
-    // If we have a fresh cache entry, return it
-=======
     // Check cache first
     const cacheKey = `org_${orgId}`;
     const cached = shiftsCache.get(cacheKey) as OrgShiftsCache | undefined;
->>>>>>> c3fd9033
     if (cached && Date.now() - cached.cachedAt < CACHE_TTL) {
       return res.json({ ok: true, shifts: cached.shifts, cached: true });
     }
@@ -113,17 +109,7 @@
         .collection('shifts')
         .get();
 
-<<<<<<< HEAD
-      type Shift = z.infer<typeof createShiftInput> & {
-        id: string;
-        createdAt: string;
-        createdByRole: string;
-      };
-
-      const shifts: Shift[] = snapshot.docs.map((doc: any) => doc.data() as Shift);
-=======
       const shifts = snapshot.docs.map(doc => doc.data() as Shift);
->>>>>>> c3fd9033
       shiftsCache.set(cacheKey, { shifts, cachedAt: Date.now() });
 
       return res.json({ ok: true, shifts, cached: false });
