--- conflicted
+++ resolved
@@ -97,23 +97,8 @@
 
     // Check cache first
     const cacheKey = `org_${orgId}`;
-<<<<<<< HEAD
-    const cached = shiftsCache.get(cacheKey);
-    
-    // Type guard: OrgShiftsCache has required 'shifts' array and required 'cachedAt'
-    const isOrgCache = (val: CachedShift | OrgShiftsCache | undefined): val is OrgShiftsCache => {
-      return val !== undefined && 
-             'shifts' in val && 
-             Array.isArray(val.shifts) && 
-             'cachedAt' in val && 
-             typeof val.cachedAt === 'number';
-    };
-    
-    if (isOrgCache(cached) && Date.now() - cached.cachedAt < CACHE_TTL) {
-=======
     const cached = shiftsCache.get(cacheKey) as OrgShiftsCache | undefined;
     if (cached && Date.now() - cached.cachedAt < CACHE_TTL) {
->>>>>>> 177eb462
       return res.json({ ok: true, shifts: cached.shifts, cached: true });
     }
 
@@ -136,12 +121,7 @@
       return res.json({ ok: true, shifts, cached: false });
     } catch (error) {
       console.warn('Firestore query failed, using cache if available', error);
-<<<<<<< HEAD
-      // eslint-disable-next-line no-console
-      if (isOrgCache(cached)) {
-=======
       if (cached) {
->>>>>>> 177eb462
         return res.json({ ok: true, shifts: cached.shifts, cached: true, fallback: true });
       }
       return res.status(500).json({ ok: false, error: 'Failed to retrieve shifts' });
