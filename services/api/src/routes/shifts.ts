import { Router } from 'express';
<<<<<<< HEAD
import { createShiftInput, roleEnum } from '@packages/types';
import { getFirestore } from '../firebase';

=======
import { createShiftInput } from '@packages/types';
>>>>>>> 33d43405
import { getFirestore } from '../firebase';
import { authenticateFirebaseToken, requireRole, AuthenticatedRequest } from '../middleware/auth';

// Simple in-memory cache for shifts (for demo purposes)
interface CachedShift {
  id: string;
  createdAt: string;
  createdByRole: string;
  orgId: string;
  // eslint-disable-next-line @typescript-eslint/no-explicit-any
  [key: string]: any;
  cachedAt?: number;
}

interface OrgShiftsCache {
  shifts: CachedShift[];
  cachedAt: number;
}

const shiftsCache = new Map<string, CachedShift | OrgShiftsCache>();
// Allow cache TTL to be configured via environment variable, defaulting to 5 minutes
const CACHE_TTL = process.env.SHIFTS_CACHE_TTL_MS
  ? parseInt(process.env.SHIFTS_CACHE_TTL_MS, 10)
  : 5 * 60 * 1000; // 5 minutes

// Maximum number of shifts to cache per organization
const envMaxShifts = Number(process.env.SHIFTS_CACHE_MAX);
const MAX_ORG_SHIFTS = Number.isFinite(envMaxShifts) && envMaxShifts > 0
  ? envMaxShifts
  : 1000;

export function createShiftRouter() {
  const router = Router();
  const cache = new ShiftCache();

  // Apply authentication middleware to all routes
  router.use(authenticateFirebaseToken);

  // POST /api/shifts - Create a new shift (admin and manager only)
  router.post('/', requireRole('admin', 'manager'), async (req: AuthenticatedRequest, res) => {
    const parsed = createShiftInput.safeParse(req.body);
    if (!parsed.success) {
      return res.status(400).json({ ok: false, error: parsed.error.flatten() });
    }

    // Ensure the user can only create shifts for their own organization
    if (req.user?.orgId && parsed.data.orgId !== req.user.orgId) {
      return res.status(403).json({ ok: false, error: 'Cannot create shifts for other organizations' });
    }

    const id = `sh_${Date.now()}`;
    const payload = {
      ...parsed.data,
      id: `sh_${Date.now()}`,
      createdAt: new Date().toISOString(),
      createdByRole: req.user!.role!,
      createdBy: req.user!.uid,
    };

    // Cache the shift for faster retrieval
    shiftsCache.set(id, { ...payload, cachedAt: Date.now() });
    // Also keep an org-level cache so GET /?orgId=... can return seeded results
    try {
      const orgKey = `shifts:org:${parsed.data.orgId}`;
      const existing = shiftsCache.get(orgKey) as OrgShiftsCache | undefined;
      if (existing) {
        // Deduplicate by id
        const idx = existing.shifts.findIndex(s => s.id === payload.id);
        if (idx >= 0) {
          existing.shifts[idx] = payload;
        } else {
          existing.shifts.push(payload);
          // Enforce max size (drop oldest)
          if (existing.shifts.length > MAX_ORG_SHIFTS) {
            existing.shifts.splice(0, existing.shifts.length - MAX_ORG_SHIFTS);
          }
        }
        shiftsCache.set(orgKey, { shifts: existing.shifts, cachedAt: Date.now() });
      } else {
        shiftsCache.set(orgKey, { shifts: [payload], cachedAt: Date.now() });
      }
    } catch (err) {
      console.error('Error updating org-level shift cache:', err);
    }

    try {
      const db = await getFirestore();
      await db
        .collection('organizations')
<<<<<<< HEAD
        .doc(shift.orgId)
        .collection('shifts')
        .doc(shift.id)
        .set(shift);

      return res.status(201).json({ ok: true, id: shift.id, persisted: true });
    } catch (error) {
      console.warn('PLACEHOLDER: Firestore persistence skipped', error);
      return res.status(202).json({ ok: true, id: shift.id, persisted: false, reason: 'firestore_not_configured' });
    }
  });

  router.get('/', async (req, res) => {
    const { orgId } = req.query;
    if (!orgId || typeof orgId !== 'string') {
      return res.status(400).json({ ok: false, error: 'orgId required' });
    }

    const cached = cache.getOrgShifts(orgId);
    if (cached) {
      return res.json({ ok: true, shifts: cached.shifts, cached: true });
    }

    try {
      const db = await getFirestore();
      const snapshot = await db
        .collection('organizations')
        .doc(orgId)
        .collection('shifts')
        .get();

      const shifts: CachedShift[] = snapshot.docs.map((doc) => ({
        id: doc.id,
        ...doc.data(),
      } as CachedShift));

      cache.setOrgShifts(orgId, shifts);
      return res.json({ ok: true, shifts, cached: false });
    } catch (error) {
      console.warn('Firestore query failed, using cache if available', error);
      const staleShifts = cache.getStaleOrgShifts(orgId);
      if (staleShifts) {
        return res.json({ ok: true, shifts: staleShifts, cached: true, fallback: true });
      }
      return res.status(500).json({ ok: false, error: 'Failed to retrieve shifts' });
=======
        .doc(payload.orgId)
        .collection('shifts')
        .doc(payload.id)
        .set(payload);

      return res.status(201).json({ ok: true, id: payload.id, persisted: true });
    } catch (error) {
      console.warn('PLACEHOLDER: Firestore persistence skipped', error);
      return res.status(202).json({ ok: true, id: payload.id, persisted: false, reason: 'firestore_not_configured' });
>>>>>>> 33d43405
    }
  });

  // GET /api/shifts - Retrieve shifts for an organization
  router.get('/', async (req: AuthenticatedRequest, res) => {
    const { orgId } = req.query;
    if (!orgId || typeof orgId !== 'string') {
      return res.status(400).json({ ok: false, error: 'orgId required' });
    }

    // Ensure the user can only query shifts for their own organization
    if (req.user?.orgId && orgId !== req.user.orgId) {
      return res.status(403).json({ ok: false, error: 'Cannot query shifts for other organizations' });
    }

    // Build a cache key for org-level shifts
    const cacheKey = `shifts:org:${orgId}`;
    const cached = shiftsCache.get(cacheKey) as OrgShiftsCache | undefined;
    
    if (cached && Date.now() - cached.cachedAt < CACHE_TTL) {
      return res.json({ ok: true, shifts: cached.shifts, cached: true });
    }

    try {
      const db = await getFirestore();
      const snapshot = await db
        .collection('organizations')
        .doc(orgId)
        .collection('shifts')
        .get();

      // Validate the structure of data returned from Firestore before casting
      const shifts: CachedShift[] = snapshot.docs
        .map((doc) => {
          const data = doc.data() as Record<string, unknown>;
          const orgIdFromDoc = typeof data.orgId === 'string' ? data.orgId : orgId;
          if (
            typeof doc.id !== 'string' ||
            typeof orgIdFromDoc !== 'string' ||
            typeof data.createdAt !== 'string' ||
            typeof data.createdByRole !== 'string'
          ) {
            return null;
          }
          return {
            ...data,
            id: doc.id,
            orgId: orgIdFromDoc,
            createdAt: data.createdAt as string,
            createdByRole: data.createdByRole as string,
          } as CachedShift;
        })
        .filter((s): s is CachedShift => s !== null);

      shiftsCache.set(cacheKey, { shifts, cachedAt: Date.now() });

      return res.json({ ok: true, shifts, cached: false });
    } catch (error) {
      console.warn('Firestore query failed, using cache if available', error);
      if (cached) {
        return res.json({ ok: true, shifts: cached.shifts, cached: true, fallback: true });
      }
      return res.status(500).json({ ok: false, error: 'Failed to retrieve shifts' });
    }
  });

  return router;
}<|MERGE_RESOLUTION|>--- conflicted
+++ resolved
@@ -1,11 +1,5 @@
 import { Router } from 'express';
-<<<<<<< HEAD
-import { createShiftInput, roleEnum } from '@packages/types';
-import { getFirestore } from '../firebase';
-
-=======
 import { createShiftInput } from '@packages/types';
->>>>>>> 33d43405
 import { getFirestore } from '../firebase';
 import { authenticateFirebaseToken, requireRole, AuthenticatedRequest } from '../middleware/auth';
 
@@ -95,53 +89,6 @@
       const db = await getFirestore();
       await db
         .collection('organizations')
-<<<<<<< HEAD
-        .doc(shift.orgId)
-        .collection('shifts')
-        .doc(shift.id)
-        .set(shift);
-
-      return res.status(201).json({ ok: true, id: shift.id, persisted: true });
-    } catch (error) {
-      console.warn('PLACEHOLDER: Firestore persistence skipped', error);
-      return res.status(202).json({ ok: true, id: shift.id, persisted: false, reason: 'firestore_not_configured' });
-    }
-  });
-
-  router.get('/', async (req, res) => {
-    const { orgId } = req.query;
-    if (!orgId || typeof orgId !== 'string') {
-      return res.status(400).json({ ok: false, error: 'orgId required' });
-    }
-
-    const cached = cache.getOrgShifts(orgId);
-    if (cached) {
-      return res.json({ ok: true, shifts: cached.shifts, cached: true });
-    }
-
-    try {
-      const db = await getFirestore();
-      const snapshot = await db
-        .collection('organizations')
-        .doc(orgId)
-        .collection('shifts')
-        .get();
-
-      const shifts: CachedShift[] = snapshot.docs.map((doc) => ({
-        id: doc.id,
-        ...doc.data(),
-      } as CachedShift));
-
-      cache.setOrgShifts(orgId, shifts);
-      return res.json({ ok: true, shifts, cached: false });
-    } catch (error) {
-      console.warn('Firestore query failed, using cache if available', error);
-      const staleShifts = cache.getStaleOrgShifts(orgId);
-      if (staleShifts) {
-        return res.json({ ok: true, shifts: staleShifts, cached: true, fallback: true });
-      }
-      return res.status(500).json({ ok: false, error: 'Failed to retrieve shifts' });
-=======
         .doc(payload.orgId)
         .collection('shifts')
         .doc(payload.id)
@@ -151,7 +98,6 @@
     } catch (error) {
       console.warn('PLACEHOLDER: Firestore persistence skipped', error);
       return res.status(202).json({ ok: true, id: payload.id, persisted: false, reason: 'firestore_not_configured' });
->>>>>>> 33d43405
     }
   });
 
