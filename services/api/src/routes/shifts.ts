--- conflicted
+++ resolved
@@ -2,17 +2,6 @@
 import { createShiftInput, roleEnum } from '@packages/types';
 import { getFirestore } from '../firebase';
 
-<<<<<<< HEAD
-interface CachedShift {
-  id: string;
-  createdAt: string;
-  createdByRole: string;
-  orgId: string;
-  [key: string]: any;
-  cachedAt?: number;
-}
-
-=======
 import { getFirestore } from '../firebase';
 import { authenticateFirebaseToken, requireRole, AuthenticatedRequest } from '../middleware/auth';
 
@@ -27,65 +16,11 @@
   cachedAt?: number;
 }
 
->>>>>>> 1a700e51
 interface OrgShiftsCache {
   shifts: CachedShift[];
   cachedAt: number;
 }
 
-<<<<<<< HEAD
-class ShiftCache {
-  private cache = new Map<string, CachedShift | OrgShiftsCache>();
-  private readonly ttl: number;
-
-  constructor() {
-    const ttlEnv = Number(process.env.SHIFTS_CACHE_TTL_MS);
-    this.ttl = Number.isFinite(ttlEnv) && ttlEnv > 0 ? ttlEnv : 5 * 60 * 1000;
-  }
-
-  private getOrgKey(orgId: string): string {
-    return `shifts:org:${orgId}`;
-  }
-
-  private isOrgCache(value: CachedShift | OrgShiftsCache | undefined): value is OrgShiftsCache {
-    return !!value && 'shifts' in value;
-  }
-
-  setShift(shift: CachedShift): void {
-    this.cache.set(shift.id, { ...shift, cachedAt: Date.now() });
-  }
-
-  addToOrgCache(shift: CachedShift): void {
-    const orgKey = this.getOrgKey(shift.orgId);
-    const existing = this.cache.get(orgKey);
-    const shiftWithCache = { ...shift, cachedAt: Date.now() };
-
-    if (this.isOrgCache(existing)) {
-      existing.shifts.push(shiftWithCache);
-      existing.cachedAt = Date.now();
-    } else {
-      this.cache.set(orgKey, { shifts: [shiftWithCache], cachedAt: Date.now() });
-    }
-  }
-
-  getOrgShifts(orgId: string): OrgShiftsCache | null {
-    const cached = this.cache.get(this.getOrgKey(orgId));
-    if (this.isOrgCache(cached) && Date.now() - cached.cachedAt < this.ttl) {
-      return cached;
-    }
-    return null;
-  }
-
-  setOrgShifts(orgId: string, shifts: CachedShift[]): void {
-    this.cache.set(this.getOrgKey(orgId), { shifts, cachedAt: Date.now() });
-  }
-
-  getStaleOrgShifts(orgId: string): CachedShift[] | null {
-    const cached = this.cache.get(this.getOrgKey(orgId));
-    return this.isOrgCache(cached) ? cached.shifts : null;
-  }
-}
-=======
 const shiftsCache = new Map<string, CachedShift | OrgShiftsCache>();
 // Allow cache TTL to be configured via environment variable, defaulting to 5 minutes
 const CACHE_TTL = process.env.SHIFTS_CACHE_TTL_MS
@@ -97,22 +32,13 @@
   createdAt: string;
   createdByRole: string;
 };
->>>>>>> 1a700e51
 
 export function createShiftRouter() {
   const router = Router();
   const cache = new ShiftCache();
 
-<<<<<<< HEAD
-  router.post('/', async (req, res) => {
-    const role = roleEnum.safeParse(req.header('x-role'));
-    if (!role.success || (role.data !== 'admin' && role.data !== 'manager')) {
-      return res.status(403).json({ ok: false, error: 'forbidden' });
-    }
-=======
   // Apply authentication middleware to all routes
   router.use(authenticateFirebaseToken);
->>>>>>> 1a700e51
 
   // POST /api/shifts - Create a new shift (admin and manager only)
   router.post('/', requireRole('admin', 'manager'), async (req: AuthenticatedRequest, res) => {
@@ -121,9 +47,6 @@
       return res.status(400).json({ ok: false, error: parsed.error.flatten() });
     }
 
-<<<<<<< HEAD
-    const shift: CachedShift = {
-=======
     // Ensure the user can only create shifts for their own organization
     if (req.user?.orgId && parsed.data.orgId !== req.user.orgId) {
       return res.status(403).json({ ok: false, error: 'Cannot create shifts for other organizations' });
@@ -131,7 +54,6 @@
 
     const id = `sh_${Date.now()}`;
     const payload = {
->>>>>>> 1a700e51
       ...parsed.data,
       id: `sh_${Date.now()}`,
       createdAt: new Date().toISOString(),
@@ -139,11 +61,6 @@
       createdBy: req.user!.uid,
     };
 
-<<<<<<< HEAD
-    cache.setShift(shift);
-    try {
-      cache.addToOrgCache(shift);
-=======
     // Cache the shift for faster retrieval
     shiftsCache.set(id, { ...payload, cachedAt: Date.now() });
     // Also keep an org-level cache so GET /?orgId=... can return seeded results
@@ -153,7 +70,6 @@
       existing.shifts = existing.shifts || [];
       existing.shifts.push(payload);
       shiftsCache.set(orgKey, { shifts: existing.shifts, cachedAt: Date.now() });
->>>>>>> 1a700e51
     } catch (err) {
       console.error('Error updating org-level shift cache:', err);
     }
