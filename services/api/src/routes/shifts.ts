--- conflicted
+++ resolved
@@ -141,11 +141,6 @@
     // Build a cache key for org-level shifts
     const cacheKey = `shifts:org:${orgId}`;
     const cached = shiftsCache.get(cacheKey) as OrgShiftsCache | undefined;
-<<<<<<< HEAD
-
-    // Check cache first
-=======
->>>>>>> 93542e86
     
     if (cached && Date.now() - cached.cachedAt < CACHE_TTL) {
       return res.json({ ok: true, shifts: cached.shifts, cached: true });
