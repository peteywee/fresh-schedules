--- conflicted
+++ resolved
@@ -96,10 +96,6 @@
 
     // Check cache first
     const cacheKey = `org_${orgId}`;
-<<<<<<< HEAD
-    const cached = shiftsCache.get(cacheKey) as OrgShiftsCache | undefined;
-    if (cached && (Date.now() - cached.cachedAt) < CACHE_TTL) {
-=======
     const cached = shiftsCache.get(cacheKey);
     
     // Type guard: OrgShiftsCache has required 'shifts' array and required 'cachedAt'
@@ -112,7 +108,6 @@
     };
     
     if (isOrgCache(cached) && Date.now() - cached.cachedAt < CACHE_TTL) {
->>>>>>> 80dd0577
       return res.json({ ok: true, shifts: cached.shifts, cached: true });
     }
 
@@ -135,12 +130,8 @@
       return res.json({ ok: true, shifts, cached: false });
     } catch (error) {
       console.warn('Firestore query failed, using cache if available', error);
-<<<<<<< HEAD
-      if (cached) {
-=======
       // eslint-disable-next-line no-console
       if (isOrgCache(cached)) {
->>>>>>> 80dd0577
         return res.json({ ok: true, shifts: cached.shifts, cached: true, fallback: true });
       }
       return res.status(500).json({ ok: false, error: 'Failed to retrieve shifts' });
