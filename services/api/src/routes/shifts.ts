--- conflicted
+++ resolved
@@ -3,8 +3,6 @@
 import { createShiftInput } from '@packages/types';
 
 import { getFirestore } from '../firebase';
-<<<<<<< HEAD
-=======
 
 // Simple in-memory cache for shifts (for demo purposes)
 interface CachedShift {
@@ -23,7 +21,6 @@
 
 const shiftsCache = new Map<string, CachedShift | OrgShiftsCache>();
 const CACHE_TTL = 5 * 60 * 1000; // 5 minutes
->>>>>>> 04347f4f
 
 const RoleHeader = z.enum(['admin', 'manager', 'staff']);
 
