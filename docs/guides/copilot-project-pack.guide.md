--- conflicted
+++ resolved
@@ -100,22 +100,11 @@
 - Manager creates five shifts across a week and publishes in five minutes.
 - Staff sees shifts after publish and receives FCM notifications on changes.
 
-<<<<<<< HEAD
-## 9. Environment-Based Configuration
-
-All placeholder files have been replaced with proper implementations:
-
-- `services/api/src/firebase.ts` — Firebase Admin SDK initialized from environment variables (`FIREBASE_PROJECT_ID`, `FIREBASE_CLIENT_EMAIL`, `FIREBASE_PRIVATE_KEY`).
-- `apps/web/src/lib/messaging.ts` — FCM registration with VAPID key from `NEXT_PUBLIC_FIREBASE_VAPID_KEY` environment variable.
-
-No `.place.` files remain in the repository. All sensitive configuration is loaded from environment variables following security best practices.
-=======
 ## 9. Placeholders Replaced
 
 All placeholders have been replaced with proper implementations using environment variables.
 - `services/api/src/firebase.ts` — Firebase Admin SDK initialized from env vars.
 - `apps/web/src/lib/messaging.ts` — VAPID key configured from env vars.
->>>>>>> 04347f4f
 
 ## 10. Prompt Template (use in Copilot Chat)
 
