--- conflicted
+++ resolved
@@ -1,8 +1,4 @@
-<<<<<<< HEAD
-# Node/tooling
-=======
 # Node / Tooling
->>>>>>> aa631b7a
 node_modules/
 .pnpm-store/
 dist/
@@ -19,11 +15,7 @@
 .firebase/
 .firebaserc
 
-<<<<<<< HEAD
-# Editor/OS junk
-=======
 # IDE/OS
->>>>>>> aa631b7a
 .vscode/
 .idea/
 *.swp
@@ -31,10 +23,6 @@
 .DS_Store
 Thumbs.db
 
-<<<<<<< HEAD
-# Docs ARE allowed on this branch; do not ignore them.
-# (intentionally no ignores for docs/, notes/, todos/ or *.bible.md etc.)
-=======
 # Docs/notes/todos kept off main & develop
 docs/
 notes/
@@ -56,5 +44,4 @@
 node_modules
 .next
 pnpm-lock.yaml
-apps/web/tsconfig.tsbuildinfo
->>>>>>> aa631b7a
+apps/web/tsconfig.tsbuildinfo