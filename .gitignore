# Node/tooling
node_modules/
.pnpm-store/
dist/
build/
.cache/
coverage/
*.log

# Env
.env
.env.local
.env.*.local
*.env

# Editor/OS junk
.vscode/
.idea/
*.swp
*.swo
.DS_Store
Thumbs.db

<<<<<<< HEAD
# Docs ARE allowed on this branch; do not ignore them.
# (intentionally no ignores for docs/, notes/, todos/ or *.bible.md etc.)
=======
# Docs/notes/todos kept off main & develop
docs/
notes/
todos/
*.bible.md
*.wt.md
*.guide.md
*.r.md
*.note.md
*.todo.md
*.scratch.md
*.scratch.txt
*.mermaid.md
*.drawio

# Allow essentials
!README.md
!CHANGELOG.md
node_modules
.next
apps/web/tsconfig.tsbuildinfo
# pnpm-lock.yaml is tracked to ensure reproducible CI installs
>>>>>>> 15617c0d
<|MERGE_RESOLUTION|>--- conflicted
+++ resolved
@@ -21,11 +21,10 @@
 .DS_Store
 Thumbs.db
 
-<<<<<<< HEAD
-# Docs ARE allowed on this branch; do not ignore them.
-# (intentionally no ignores for docs/, notes/, todos/ or *.bible.md etc.)
-=======
-# Docs/notes/todos kept off main & develop
+# Docs ARE allowed on the `notes` branch; keep docs/ and notes/ tracked there.
+# For main/develop we ignore docs/ and notes/ to keep them out of primary branches.
+
+# Shared ignores (build artifacts, tools)
 docs/
 notes/
 todos/
@@ -40,11 +39,14 @@
 *.mermaid.md
 *.drawio
 
-# Allow essentials
+# Allow essentials to be tracked even if other doc rules exist
 !README.md
 !CHANGELOG.md
+
 node_modules
+.pnpm-store/
 .next
 apps/web/tsconfig.tsbuildinfo
+
 # pnpm-lock.yaml is tracked to ensure reproducible CI installs
->>>>>>> 15617c0d
+pnpm-lock.yaml