--- conflicted
+++ resolved
@@ -1,8 +1,4 @@
-<<<<<<< HEAD
 # Node/tooling
-=======
-# Node / Tooling
->>>>>>> 6619db96
 node_modules/
 .pnpm-store/
 dist/
@@ -16,14 +12,8 @@
 .env.local
 .env.*.local
 *.env
-.firebase/
-.firebaserc
 
-<<<<<<< HEAD
 # Editor/OS junk
-=======
-# IDE/OS
->>>>>>> 6619db96
 .vscode/
 .idea/
 *.swp
@@ -31,30 +21,5 @@
 .DS_Store
 Thumbs.db
 
-<<<<<<< HEAD
 # Docs ARE allowed on this branch; do not ignore them.
-# (intentionally no ignores for docs/, notes/, todos/ or *.bible.md etc.)
-=======
-# Docs/notes/todos kept off main & develop
-docs/
-notes/
-todos/
-*.bible.md
-*.wt.md
-*.guide.md
-*.r.md
-*.note.md
-*.todo.md
-*.scratch.md
-*.scratch.txt
-*.mermaid.md
-*.drawio
-
-# Allow essentials
-!README.md
-!CHANGELOG.md
-node_modules
-.next
-pnpm-lock.yaml
-apps/web/tsconfig.tsbuildinfo
->>>>>>> 6619db96
+# (intentionally no ignores for docs/, notes/, todos/ or *.bible.md etc.)